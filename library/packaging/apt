--- conflicted
+++ resolved
@@ -417,12 +417,8 @@
             update_cache = dict(default=False, aliases=['update-cache'], type='bool'),
             cache_valid_time = dict(type='int'),
             purge = dict(default=False, type='bool'),
-<<<<<<< HEAD
-            package = dict(default=None, aliases=['pkg', 'name'], type='list'),
-=======
             package = dict(default=None, aliases=['pkg', 'name']),
             deb = dict(default=None),
->>>>>>> 4a7c6a97
             default_release = dict(default=None, aliases=['default-release']),
             install_recommends = dict(default='yes', aliases=['install-recommends'], type='bool'),
             force = dict(default='no', type='bool'),
@@ -503,9 +499,6 @@
         if p['upgrade']:
             upgrade(module, p['upgrade'], force_yes, dpkg_options)
 
-<<<<<<< HEAD
-        packages = p['package']
-=======
         if p['deb']:
             if p['state'] != "installed":
                 module.fail_json(msg="deb only supports state=installed")
@@ -514,7 +507,6 @@
                         force=force_yes, dpkg_options=p['dpkg_options'])
 
         packages = p['package'].split(',')
->>>>>>> 4a7c6a97
         latest = p['state'] == 'latest'
         for package in packages:
             if package.count('=') > 1:
